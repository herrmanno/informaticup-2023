--- conflicted
+++ resolved
@@ -16,18 +16,11 @@
     ($criterion: ident, $path: expr, $name: expr) => {
         let path = concat!(env!("CARGO_MANIFEST_DIR"), "/../", $path);
         let task = Task::from_json_file(path).unwrap();
-<<<<<<< HEAD
         let map = from_task(&task);
-        let mut solvers = (0..3)
-            .map(|i| {
-                let rng = Rc::new(RefCell::new(StdRng::seed_from_u64(SEEDS[i])));
-=======
-        let map = Map::from(&task);
         let solvers = SEEDS
             .into_iter()
             .map(|seed| {
                 let rng = Rc::new(RefCell::new(StdRng::seed_from_u64(seed)));
->>>>>>> 1eb0eccf
                 Solver::new(&task, &map, rng)
             })
             .collect::<Vec<Solver<StdRng, _>>>();

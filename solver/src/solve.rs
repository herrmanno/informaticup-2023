--- conflicted
+++ resolved
@@ -34,12 +34,8 @@
 #[allow(dead_code)] //TODO: remove
 const NUM_MAX_PATH_FINDING_STEPS: u32 = 100_000;
 
-<<<<<<< HEAD
+#[derive(Clone)]
 pub struct Solver<'a, T, M> {
-=======
-#[derive(Clone)]
-pub struct Solver<'a, T> {
->>>>>>> 1eb0eccf
     task: &'a Task,
     original_map: &'a M,
     deposits_by_type: HashMap<Subtype, Vec<Object>>,
